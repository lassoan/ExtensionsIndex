--- conflicted
+++ resolved
@@ -6,13 +6,8 @@
 
 # This is source code manager (i.e. svn)
 scm git
-<<<<<<< HEAD
-scmurl git://github.com:pkarasev3/kslice.git
+scmurl git://github.com/pkarasev3/kslice.git
 scmrevision b5d2a38
-=======
-scmurl git://github.com/pkarasev3/kslice.git
-scmrevision f8865c5
->>>>>>> 131e8382
 
 # list dependencies
 # - These should be names of other modules that have .s4ext files
