#
# First token of each non-comment line is the keyword and the rest of the line
# (including spaces) is the value.
# - the value can be blank
#

# This is source code manager (i.e. svn)
scm svn
scmurl https://subversion.assembla.com/svn/slicerrt/trunk/SlicerRt/src
<<<<<<< HEAD
scmrevision 212
=======
scmrevision 228
>>>>>>> e98fc950

# list dependencies
# - These should be names of other modules that have .s4ext files
# - The dependencies will be built first
depends     NA

# Inner build directory (default is .)
build_subdirectory .

# homepage
homepage    https://www.assembla.com/spaces/slicerrt

# Firstname1 Lastname1 ([SubOrg1, ]Org1), Firstname2 Lastname2 ([SubOrg2, ]Org2)
# For example: Jane Roe (Superware), John Doe (Lab1, Nowhere), Joe Bloggs (Noware)
contributors Csaba Pinter (PerkLab, Queen's University), Andras Lasso (PerkLab, Queen's University), Kevin Wang (Radiation Medicine Program, Princess Margaret Hospital, University Health Network Toronto)

# Match category in the xml description of the module (where it shows up in Modules menu)
category    Radiotherapy

# url to icon (png, size 128x128 pixels)
iconurl     http://wiki.slicer.org/slicerWiki/images/f/f2/SlicerRtExtensionLogo.png

# Give people an idea what to expect from this code
#  - Is it just a test or something you stand beind?
status      Beta

# One line stating what the module does
description Extensions for radiotherapy research (DICOM-RT import, dose volume histogram, dose accumulation, etc.

# Space separated list of urls
screenshoturls http://wiki.slicer.org/slicerWiki/images/thumb/f/f1/SlicerRT-0.2_screenshot.png/800px-SlicerRT-0.2_screenshot.png

# 0 or 1: Define if the extension should be enabled after its installation.
enabled 1
<|MERGE_RESOLUTION|>--- conflicted
+++ resolved
@@ -1,48 +1,44 @@
-#
-# First token of each non-comment line is the keyword and the rest of the line
-# (including spaces) is the value.
-# - the value can be blank
-#
-
-# This is source code manager (i.e. svn)
-scm svn
-scmurl https://subversion.assembla.com/svn/slicerrt/trunk/SlicerRt/src
-<<<<<<< HEAD
-scmrevision 212
-=======
-scmrevision 228
->>>>>>> e98fc950
-
-# list dependencies
-# - These should be names of other modules that have .s4ext files
-# - The dependencies will be built first
-depends     NA
-
-# Inner build directory (default is .)
-build_subdirectory .
-
-# homepage
-homepage    https://www.assembla.com/spaces/slicerrt
-
-# Firstname1 Lastname1 ([SubOrg1, ]Org1), Firstname2 Lastname2 ([SubOrg2, ]Org2)
-# For example: Jane Roe (Superware), John Doe (Lab1, Nowhere), Joe Bloggs (Noware)
-contributors Csaba Pinter (PerkLab, Queen's University), Andras Lasso (PerkLab, Queen's University), Kevin Wang (Radiation Medicine Program, Princess Margaret Hospital, University Health Network Toronto)
-
-# Match category in the xml description of the module (where it shows up in Modules menu)
-category    Radiotherapy
-
-# url to icon (png, size 128x128 pixels)
-iconurl     http://wiki.slicer.org/slicerWiki/images/f/f2/SlicerRtExtensionLogo.png
-
-# Give people an idea what to expect from this code
-#  - Is it just a test or something you stand beind?
-status      Beta
-
-# One line stating what the module does
-description Extensions for radiotherapy research (DICOM-RT import, dose volume histogram, dose accumulation, etc.
-
-# Space separated list of urls
-screenshoturls http://wiki.slicer.org/slicerWiki/images/thumb/f/f1/SlicerRT-0.2_screenshot.png/800px-SlicerRT-0.2_screenshot.png
-
-# 0 or 1: Define if the extension should be enabled after its installation.
-enabled 1
+#
+# First token of each non-comment line is the keyword and the rest of the line
+# (including spaces) is the value.
+# - the value can be blank
+#
+
+# This is source code manager (i.e. svn)
+scm svn
+scmurl https://subversion.assembla.com/svn/slicerrt/trunk/SlicerRt/src
+scmrevision 228
+
+# list dependencies
+# - These should be names of other modules that have .s4ext files
+# - The dependencies will be built first
+depends     NA
+
+# Inner build directory (default is .)
+build_subdirectory .
+
+# homepage
+homepage    https://www.assembla.com/spaces/slicerrt
+
+# Firstname1 Lastname1 ([SubOrg1, ]Org1), Firstname2 Lastname2 ([SubOrg2, ]Org2)
+# For example: Jane Roe (Superware), John Doe (Lab1, Nowhere), Joe Bloggs (Noware)
+contributors Csaba Pinter (PerkLab, Queen's University), Andras Lasso (PerkLab, Queen's University), Kevin Wang (Radiation Medicine Program, Princess Margaret Hospital, University Health Network Toronto)
+
+# Match category in the xml description of the module (where it shows up in Modules menu)
+category    Radiotherapy
+
+# url to icon (png, size 128x128 pixels)
+iconurl     http://wiki.slicer.org/slicerWiki/images/f/f2/SlicerRtExtensionLogo.png
+
+# Give people an idea what to expect from this code
+#  - Is it just a test or something you stand beind?
+status      Beta
+
+# One line stating what the module does
+description Extensions for radiotherapy research (DICOM-RT import, dose volume histogram, dose accumulation, etc.
+
+# Space separated list of urls
+screenshoturls http://wiki.slicer.org/slicerWiki/images/thumb/f/f1/SlicerRT-0.2_screenshot.png/800px-SlicerRT-0.2_screenshot.png
+
+# 0 or 1: Define if the extension should be enabled after its installation.
+enabled 1